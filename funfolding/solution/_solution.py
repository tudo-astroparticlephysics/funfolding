--- conflicted
+++ resolved
@@ -263,11 +263,10 @@
         if bounds is not None and bounds:
             warnings.warn("'bounds' have no effect or MCMC!")
 
-<<<<<<< HEAD
-    def fit(self, calc_autocorr_time=False):
-=======
-    def fit(self, error_interval_sigma=1., error_interval_sigma_limits=1.):
->>>>>>> 672e25bd
+    def fit(self,
+            calc_autocorr_time=False,
+            error_interval_sigma=1.,
+            error_interval_sigma_limits=1.):
         super(LLHSolutionMCMC, self).fit()
         n_steps = self.n_used_steps + self.n_burn_steps
 
@@ -300,23 +299,7 @@
             pos_x0[:, x0_slice] = pos_x0_i
             x0_pointer += n_parameters
         sampler = self.__initiallize_mcmc__()
-<<<<<<< HEAD
-        vec_f, samples, probs = self.__run_mcmc__(sampler,
-                                                  pos_x0,
-                                                  n_steps)
-        sigma_vec_f = calc_feldman_cousins_errors_binned(vec_f, samples)
-
-        if calc_autocorr_time:
-            from datetime import datetime
-            start = datetime.now()
-            autocorr_time = sampler.get_autocorr_time()
-            end = datetime.now()
-            print('Autocorrelation took: {}'.format(end - start))
-            return vec_f, sigma_vec_f, samples, probs, autocorr_time
-        else:
-            return vec_f, sigma_vec_f, samples, probs
-
-=======
+
         vec_fit_params, samples, probs = self.__run_mcmc__(sampler,
                                                            pos_x0,
                                                            n_steps)
@@ -339,8 +322,17 @@
                 probs=probs,
                 sigma=error_interval_sigma,
                 sigma_limits=error_interval_sigma_limits)
-        return vec_fit_params, sigma_vec_f, samples, probs
->>>>>>> 672e25bd
+
+        if calc_autocorr_time:
+            from datetime import datetime
+            start = datetime.now()
+            autocorr_time = sampler.get_autocorr_time()
+            end = datetime.now()
+            print('Autocorrelation took: {}'.format(end - start))
+            return vec_fit_params, sigma_vec_f, samples, probs, autocorr_time
+        else:
+            return vec_fit_params, sigma_vec_f, samples, probs
+
 
     def __initiallize_mcmc__(self):
         return emcee.EnsembleSampler(nwalkers=self.n_walkers,
