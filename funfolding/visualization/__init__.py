from . import visualize_classic_binning
from . import visualize_tree_binning
from . import visualize_llh
from . import visualize_model


<<<<<<< HEAD
__all__ = ('visualize_classic_binning')
=======
__all__ = ['visualize_classic_binning',
           'visualize_llh',
           'visualize_tree_binning',
           'visualize_model']
>>>>>>> 0d04fbc2
<|MERGE_RESOLUTION|>--- conflicted
+++ resolved
@@ -4,11 +4,7 @@
 from . import visualize_model
 
 
-<<<<<<< HEAD
-__all__ = ('visualize_classic_binning')
-=======
-__all__ = ['visualize_classic_binning',
+__all__ = ('visualize_classic_binning',
            'visualize_llh',
            'visualize_tree_binning',
-           'visualize_model']
->>>>>>> 0d04fbc2
+           'visualize_model')
