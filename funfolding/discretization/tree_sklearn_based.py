--- conflicted
+++ resolved
@@ -320,13 +320,8 @@
                     'boosted classification.')
             else:
                 self.boosted = None
-<<<<<<< HEAD
-        self.ensemble_select = ensemble_select.lower()
-        self.leaf_idx_mapping = None
-=======
         self.ensemble_select_ = ensemble_select.lower()
         self.leaf_idx_mapping_ = None
->>>>>>> a84f19b7
         self.n_bins = None
         self.pruned = False
 
@@ -369,23 +364,12 @@
             y = y[mask]
             X = X[mask]
         if self.boosted is not None:
-<<<<<<< HEAD
-            if self.ensemble_select.lower() not in ['best', 'last']:
-=======
             if self.ensemble_select_.lower() not in ['best', 'last']:
->>>>>>> a84f19b7
                 raise ValueError(
                     '\'ensemble_select\' must be \'best\' or \'last\'!')
             self.boosted.fit(X=X,
                              y=y,
                              sample_weight=sample_weight)
-<<<<<<< HEAD
-            if self.ensemble_select == 'best':
-                tree_idx = np.argmax(self.boosted.estimator_weights_)
-
-            elif self.ensemble_select == 'last':
-                tree_idx = -1
-=======
             if self.ensemble_select_ == 'best':
                 tree_idx = np.argmax(self.boosted.estimator_weights_)
                 logger.info('{} has the highest estimator weight.'.format(
@@ -393,7 +377,6 @@
             elif self.ensemble_select_ == 'last':
                 tree_idx = -1
                 logger.info('Last tree selected!')
->>>>>>> a84f19b7
             self.tree = self.boosted.estimators_[tree_idx]
         else:
             self.tree.fit(X=X,
